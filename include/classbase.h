--- conflicted
+++ resolved
@@ -161,15 +161,10 @@
     virtual int callCompare(Base *object1, Base *object2) const { return 1; }
     
     /**
-<<<<<<< HEAD
      *  Call the __clone and __destruct magic methods
      *  @param  base
      */
     virtual void callClone(Base *base) const {}
-=======
-     *  Call the __destruct method
-     */
->>>>>>> cda98dc0
     virtual void callDestruct(Base *base) const {}
     
     /**
