--- conflicted
+++ resolved
@@ -48,6 +48,12 @@
      */
     std::list<std::shared_ptr<Namespace>> _namespaces;
 
+    /**
+     *  Ini entry defined by the extension
+     *  @var    list
+     */
+    std::list<std::shared_ptr<Ini>> _ini_entries;
+
 public:
     /**
      *  Constructor
@@ -158,8 +164,6 @@
         return *this;
     }
 
-<<<<<<< HEAD
-    
     /**
      *  Add a ini entry to the extension by moving it
      *  @param  ini        The class implementation
@@ -167,11 +171,8 @@
      */
     Namespace &add(Ini &&ini)
     {
-        // make a copy of the object
-        auto *copy = new Ini(std::move(ini));
-        
         // and add it to the list of classes
-        _ini_entries.push_back(std::unique_ptr<Ini>(copy));
+        _ini_entries.push_back(std::unique_ptr<Ini>(new Ini(std::move(ini))));
         
         // allow chaining
         return *this;
@@ -184,50 +185,13 @@
      */
     Namespace &add(const Ini &ini)
     {
-        // make a copy of the object
-        auto *copy = new Ini(std::move(ini));
-        
         // and add it to the list of classes
-        _ini_entries.push_back(std::unique_ptr<Ini>(copy));
-        
-        // allow chaining
-        return *this;
-    }
-
-
-protected:
-    /**
-     *  Name of the namespace
-     *  @var    string
-     */
-    std::string _name;
-
-    /**
-     *  Functions defined by the extension
-     *  @var    list
-     */
-    std::list<std::shared_ptr<Function>> _functions;
-
-    /**
-     *  Classes defined by the extension
-     *  @var    list
-     */
-    std::list<std::shared_ptr<ClassBase>> _classes;
-    
-    /**
-     *  Namespaces defined by the extension
-     *  @var    list
-     */
-    std::list<std::shared_ptr<Namespace>> _namespaces;
-
-    /**
-     *  Ini entry defined by the extension
-     *  @var    list
-     */
-    std::list<std::shared_ptr<Ini>> _ini_entries;
-    
-=======
->>>>>>> 33760c3e
+        _ini_entries.push_back(std::unique_ptr<Ini>(new Ini(ini)));
+        
+        // allow chaining
+        return *this;
+    }
+
     /**
      *  The total number of functions
      *  @return size_t
