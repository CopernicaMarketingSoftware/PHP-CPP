/**
 *  Namespace.h
 * 
 *  Class that can be used to group  various functions and classes into one
 *  namespace.
 * 
 *  @author Emiel Bruijntjes <emiel.bruijntjes@copernica.com>
 *  @copyright 2014 Copernica BV
 */

/**
 *  Set up namespace
 */
namespace Php {

/**
 *  Forward declaration
 */
class Function;

/**
 *  Class definition
 */
class Namespace
{
protected:
    /**
     *  Name of the namespace
     *  @var    string
     */
    std::string _name;

    /**
     *  Functions defined in the namespace
     *  @var    list
     */
    std::list<std::shared_ptr<Function>> _functions;

    /**
     *  Classes defined in the namespace
     *  @var    list
     */
    std::list<std::shared_ptr<ClassBase>> _classes;
    
    /**
     *  Namespaces defined inside the namespace
     *  @var    list
     */
    std::list<std::shared_ptr<Namespace>> _namespaces;

    /**
     *  Ini entry defined by the extension
     *  @var    list
     */
    std::set<std::shared_ptr<Ini>, Ini::Compare> _ini_entries;

public:
    /**
     *  Constructor
     *  @param  name        Name of the namespace
     */
    Namespace(const char *name) : _name(name) {}
    
    /**
     *  Destructor
     */
    virtual ~Namespace() {}
    
    /**
     *  Add a native function directly to the namespace
     *  @param  name        Name of the function
     *  @param  function    The function to add
     *  @param  arguments   Optional argument specification
     *  @return Namespace   Same object to allow chaining
     */
    Namespace &add(const char *name, const native_callback_0 &function, const Arguments &arguments = {});
    Namespace &add(const char *name, const native_callback_1 &function, const Arguments &arguments = {});
    Namespace &add(const char *name, const native_callback_2 &function, const Arguments &arguments = {});
    Namespace &add(const char *name, const native_callback_3 &function, const Arguments &arguments = {});
    
    /**
     *  Add a native class to the namespace by moving it
     *  @param  type        The class implementation
     *  @return Namespace   Same object to allow chaining
     */
    template<typename T>
    Namespace &add(Class<T> &&type)
    {
        // make a copy of the object, and add it to the list of classes
        _classes.push_back(std::unique_ptr<ClassBase>(new Class<T>(std::move(type))));
        
        // allow chaining
        return *this;
    }

    /**
     *  Add a native class to the namespace by copying it
     *  @param  type        The class implementation
     *  @return Namespace   Same object to allow chaining
     */
    template<typename T>
    Namespace &add(const Class<T> &type)
    {
        // and add it to the list of classes
        _classes.push_back(std::unique_ptr<ClassBase>(new Class<T>(type)));
        
        // allow chaining
        return *this;
    }

    /**
     *  Add an interface to the namespace by moving it
     *  @param  interface   The interface properties
     *  @return Namespace   Same object to allow chaining
     */
    Namespace &add(Interface &&interface)
    {
        // make a copy and add it to the list of classes
        _classes.push_back(std::unique_ptr<ClassBase>(new Interface(std::move(interface))));
        
        // allow chaining
        return *this;
    }

    /**
     *  Add an interface to the namespace by copying it
     *  @param  interface   The interface properties
     *  @return Namespace   Same object to allow chaining
     */
    Namespace &add(const Interface &interface)
    {
        // make a copy and add it to the list of classes
        _classes.push_back(std::unique_ptr<ClassBase>(new Interface(interface)));
        
        // allow chaining
        return *this;
    }
    
    /**
     *  Add a namespace to the namespace by moving it
     *  @param  ns          The namespace
     *  @return Namespace   Same object to allow chaining
     */
    Namespace &add(Namespace &&ns)
    {
        // add it to the list of namespaces
        _namespaces.push_back(std::unique_ptr<Namespace>(new Namespace(std::move(ns))));
        
        // allow chaining
        return *this;
    }

    /**
     *  Add a namespace to the namespace by copying it
     *  @param  ns          The namespace
     *  @return Namespace   Same object to allow chaining
     */
    Namespace &add(const Namespace &ns)
    {
        // make a copy and add it to the list of namespaces
        _namespaces.push_back(std::unique_ptr<Namespace>(new Namespace(ns)));
        
        // allow chaining
        return *this;
    }

    /**
     *  Add a ini entry to the extension by moving it
     *  @param  ini        The class implementation
     *  @return Namespace   Same object to allow chaining
     */
    Namespace &add(Ini &&ini)
    {
        // and add it to the list of classes
        _ini_entries.emplace(new Ini(std::move(ini)));
        
        // allow chaining
        return *this;
    }

    /**
     *  Add a ini entry to the extension by copying it
     *  @param  ini        The class implementation
     *  @param  Namespace   Same object to allow chaining
     */
    Namespace &add(const Ini &ini)
    {
        // and add it to the list of classes
        _ini_entries.emplace(new Ini(ini));
        
        // allow chaining
        return *this;
    }

    /**
     *  The total number of functions
     *  @return size_t
     */
    size_t functions()
    {
        // number of functions in this namespace
        int result = _functions.size();
        
        // number of functions in sub-namespace
        for (auto &ns : _namespaces) result += ns->functions();
        
        // done
        return result;
    }

    /**
     *  The total number of ini entries
     *  @return size_t
     */
    size_t ini_size()
    {
        return _ini_entries.size();
    }
    
    /**
     *  Apply a callback to each registered function
     * 
     *  The callback will be called with the name of the namespace, and
     *  a reference to the registered function.
     * 
     *  @param  callback
     */
    void functions(const std::function<void(const std::string &ns, Function &func)> &callback);
    
    /**
     *  Apply a callback to each registered class
     * 
     *  The callback will be called with the name of the namespace, and
     *  a reference to the registered class.
     * 
     *  @param  callback
     */
<<<<<<< HEAD
    void apply(const std::function<void(const std::string &ns, ClassBase &clss)> &callback);

    /**
     *  Filling ini entries into external zend_ini_entry array
     *  @param  zend_ini_entry*
     */
    void fill_ini(_zend_ini_entry *ini_entries, int module_number);


=======
    void classes(const std::function<void(const std::string &ns, ClassBase &clss)> &callback);
>>>>>>> 6ac0bc83
    
};
    
/**
 *  End namespace
 */
}
<|MERGE_RESOLUTION|>--- conflicted
+++ resolved
@@ -235,8 +235,7 @@
      * 
      *  @param  callback
      */
-<<<<<<< HEAD
-    void apply(const std::function<void(const std::string &ns, ClassBase &clss)> &callback);
+    void classes(const std::function<void(const std::string &ns, ClassBase &clss)> &callback);
 
     /**
      *  Filling ini entries into external zend_ini_entry array
@@ -244,11 +243,6 @@
      */
     void fill_ini(_zend_ini_entry *ini_entries, int module_number);
 
-
-=======
-    void classes(const std::function<void(const std::string &ns, ClassBase &clss)> &callback);
->>>>>>> 6ac0bc83
-    
 };
     
 /**
