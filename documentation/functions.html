<h1>Exporting native functions</h1>
<p>
    A PHP extension can of course only be useful if it contains functions and/or 
    classes that can be called from PHP scripts. For functions this is 
    astonishingly simple. As long as you have a native C++ function that has 
    one of the following four signatures, you can call it almost directly from PHP:
</p>
<p>
<pre class="language-c++"><code>void example1();
void example2(Php::Parameters &amp;params);
Php::Value example3();
Php::Value example4(Php::Parameters &amp;params);</code></pre>
</p>
<p>
    The function signatures show you two important PHP-CPP classes, the
    Php::Value class and the Php::Parameters class. The Php::Value class is a
    powerful class that does the same as a regular PHP $variable: it can hold
    almost any value (integers, floating pointer numbers, strings, but also
    regular and associative arrays and objects). The Php::Parameters class
    can be best compared with an array or a vector holding all the parameters
    that were passed to your function. We will come back to both classes in
    much more detail later on.
</p>
<p>
    To make a function callable from PHP, you must <i>add</i> the function
    to your extension object, and assign a name to it. This is the
    name by which the function becomes callable from within your PHP scripts.
</p>
<p>
<pre class="language-c++"><code>#include &lt;phpcpp.h&gt;
#include &lt;iostream&gt;

void myFunction()
{
    std::cout &lt;&lt; "example output" &lt;&lt; std::endl;
}

extern "C" {
    PHPCPP_EXPORT void *get_module() {
        static Php::Extension extension("my_extension", "1.0");
        extension.add("myFunction", myFunction);
        return extension;
    }
}</code></pre>
</p>
<p>
    It is not difficult to imagine what the above code does. If you deploy
    this extension, you can create PHP scripts in which you can call myFunction(),
    that will print "example output" to stdout.
</p>
<p>
    As we've said before, there are four types of functions that can be used. In
    this first example we showed the most simple one: a function that does not
    take any parameters, and that returns nothing. What if you
    want to return a value from your function?
</p>
<p>
<pre class="language-c++"><code>#include &lt;phpcpp.h&gt;
#include &lt;stdlib.h&gt;

Php::Value myFunction()
{
    if (rand() % 2 == 0)
    {
        return "string";
    }
    else
    {
        return 123;
    }
}

extern "C" {
    PHPCPP_EXPORT void *get_module() {
        static Php::Extension extension("my_extension", "1.0");
        extension.add("myFunction", myFunction);
        return extension;
    }
}</code></pre>
</p>
<p>
    Is that cool or not? In PHP it is perfectly legal to make functions that
    sometimes return a number, and sometimes return a string. This can not be
    done in C++, because a function must always return the same type of variable.
    But because the Php::Value class can be used to represent both numeric
    variables as well as strings (and arrays, and objects, but more on that 
    later) - we can now also create native C++ functions that sometimes return
    a string and sometimes a numeric value. You can test the function with a 
    simple PHP script.
</p>
<p>
<pre class="language-php"><code>&lt;?php
    for ($i=0; $i&lt;10; $i++) echo(myFunction()."\n");
?&gt;</code></pre>
</p>
<p>
    The possible output of this script could for example be:
</p>
<p>
<pre>
123
123
string
123
123
string
string
string
string
</pre>
</p>
<p>
    We've mentioned that there are four types of native functions that can be
<<<<<<< HEAD
    added to the extension object. We've showed you two example functions
    that did not accept any parameters. Let's round up with the most 
    complicated function: one that accepts parameters and also returns a result. 
    The following example function takes a variable number of parameters, 
    and returns the sum of all its parameters:
=======
    added to the extension object. We've showed you two examples of functions
    that both did not accept any parameters. Let's round up with the most 
    complicated function: a function that accepts parameters and also returns a result. 
    The following example function takes a variable number of parameters, 
    and sums up the integer value of all the parameters:
>>>>>>> b5ad08bc
</p>
<pre class="language-c++"><code>#include &lt;phpcpp.h&gt;

Php::Value sum_everything(Php::Parameters &parameters)
{
    int result = 0;
    for (auto &param : parameters) result += param;
    return result;
}

extern "C" {
    PHPCPP_EXPORT void *get_module() {
        static Php::Extension extension("my_extension", "1.0");
        extension.add("sum_everything", sum_everything);
        return extension;
    }
}</code></pre>
<p>
    The Php::Parameters class is in reality nothing less than a std::vector 
    filled with Php::Value objects - and you can thus iterate over it. In the
    example we use the new C++11 way of doing this, and we use the new-for-C++11 
    "auto" keyword to ask the compiler to find out what type of variables are 
    stored in the parameters vector (it are Php::Value objects, of course).
</p>
<p>
<<<<<<< HEAD
    And in this example you can again see how powerful the Php::Value class is. 
    It can be used on the right hand side of a += operator to be added to 
=======
    And in this example you can again see how powerful the Php::Value class is. It can 
    be used on the right hand side of a += operator to be added to 
>>>>>>> b5ad08bc
    an integer value, and the final integer result variable is automatically 
    converted back into a Php::Value object when the function returns - just as if 
    you are working with regular PHP $variables. But remember, this is C++ code and 
    therefore much, much faster!
</p>
<p>
    The sum_everything() function that we just made is now accessible from your
    PHP script. Let's run a test.
</p>
<p>
<pre class="language-php"><code>&lt;?php
    echo(sum_everything(10,"100",20)."\n");
?&gt;</code></pre>
</p>
<p>
    The output of the above script is, of course, 130. The "100" string variable
    that is passed to the function is automatically converted into an integer,
    which is exactly the same behavior of a PHP script.
</p>
<p>
    All parameter-accepting functions can be called with a variable number of
    parameters. It is therefore valid to call them from PHP with zero, one, two 
    or even tenthousand parameters. It is up to you, the extension programmer, to check 
    this, and to check whether the parameters that are passed to your
    function are of the right type.
</p>
<p>
    In most situations however, you want
    your functions to be called with a fixed number of parameters, or with
    parameters of a certain type. To achieve that, you will have to specify
    the parameter types when you add your function to the extension object.
    More on that in the <a href="parameters">next section</a>.
</p><|MERGE_RESOLUTION|>--- conflicted
+++ resolved
@@ -1,6 +1,6 @@
 <h1>Exporting native functions</h1>
 <p>
-    A PHP extension can of course only be useful if it contains functions and/or 
+    A PHP extension can of course only be useful if you can make functions and/or 
     classes that can be called from PHP scripts. For functions this is 
     astonishingly simple. As long as you have a native C++ function that has 
     one of the following four signatures, you can call it almost directly from PHP:
@@ -111,19 +111,11 @@
 </p>
 <p>
     We've mentioned that there are four types of native functions that can be
-<<<<<<< HEAD
-    added to the extension object. We've showed you two example functions
-    that did not accept any parameters. Let's round up with the most 
-    complicated function: one that accepts parameters and also returns a result. 
-    The following example function takes a variable number of parameters, 
-    and returns the sum of all its parameters:
-=======
-    added to the extension object. We've showed you two examples of functions
-    that both did not accept any parameters. Let's round up with the most 
-    complicated function: a function that accepts parameters and also returns a result. 
-    The following example function takes a variable number of parameters, 
+    added to the extension object. We've showed you two examples, but none of
+    these example functions accepted any parameters. Let's therefore round up with a 
+    final example, one that accepts parameters and also returns a result. 
+    The following function takes a variable number of parameters, 
     and sums up the integer value of all the parameters:
->>>>>>> b5ad08bc
 </p>
 <pre class="language-c++"><code>#include &lt;phpcpp.h&gt;
 
@@ -142,20 +134,16 @@
     }
 }</code></pre>
 <p>
+    It looks so simple, doesn't it? 
     The Php::Parameters class is in reality nothing less than a std::vector 
-    filled with Php::Value objects - and you can thus iterate over it. In the
-    example we use the new C++11 way of doing this, and we use the new-for-C++11 
+    filled with Php::Value objects - and you can thus iterate over it. 
+    We use the new C++11 way of doing this, and we use the new-for-C++11 
     "auto" keyword to ask the compiler to find out what type of variables are 
     stored in the parameters vector (it are Php::Value objects, of course).
 </p>
 <p>
-<<<<<<< HEAD
-    And in this example you can again see how powerful the Php::Value class is. 
+    And you can again see how powerful the Php::Value class is. 
     It can be used on the right hand side of a += operator to be added to 
-=======
-    And in this example you can again see how powerful the Php::Value class is. It can 
-    be used on the right hand side of a += operator to be added to 
->>>>>>> b5ad08bc
     an integer value, and the final integer result variable is automatically 
     converted back into a Php::Value object when the function returns - just as if 
     you are working with regular PHP $variables. But remember, this is C++ code and 
@@ -178,7 +166,7 @@
 <p>
     All parameter-accepting functions can be called with a variable number of
     parameters. It is therefore valid to call them from PHP with zero, one, two 
-    or even tenthousand parameters. It is up to you, the extension programmer, to check 
+    or even ten thousand parameters. It is up to you, the extension programmer, to check 
     this, and to check whether the parameters that are passed to your
     function are of the right type.
 </p>
