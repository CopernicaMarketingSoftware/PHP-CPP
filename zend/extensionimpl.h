--- conflicted
+++ resolved
@@ -107,13 +107,8 @@
      *  @param  module_number
      *  @param  tsrm_ls
      */
-<<<<<<< HEAD
     void initialize(int module_number TSRMLS_DC);
 
-=======
-    void initialize(TSRMLS_D);
-    
->>>>>>> 5235f871
     /**
      *  Function that is called when the extension initializes
      *  @param  type        Module type
