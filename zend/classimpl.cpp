/**
 *  ClassImpl.cpp
 *
 *  Implementation file for the ClassImpl class
 *
 *  @author Emiel Bruijntjes <emiel.bruijntjes@copernica.com>
 *  @copyright 2014 Copernica BV
 */
#include "includes.h"
#include <cstring>

/**
 *  Set up namespace
 */
namespace Php {

/**
 *  Destructor
 */
ClassImpl::~ClassImpl()
{
    // destruct the entries
    delete[] _entries;

    // free the stored pointer
    if (_self) zend_string_release(_self);
}

/**
 *  @todo refactor so that methods become simpler
 */

/**
 *  Retrieve our C++ implementation object
 *  @param  entry
 *  @return ClassImpl
 */
static ClassImpl *self(zend_class_entry *entry)
{
    /**
     *  somebody could have extended this class from PHP userland, in which
     *  case trying to dereference the doc_comment would result in a disaster
     *  because it does not point to a class implemented by PHP-CPP at all!
     *
     *  if this happens we need to keep going until we find the object that
     *  was implemented by us. For this we are going to make the assumption
     *  that we are the only ones misusing the doc_comment the way we do.
     *
     *  Usually the doc_comment is not set (it equals the nullptr) and if it
     *  is set, the accompanying doc_comment_len should be non-zero to
     *  indicate the number of characters in it.
     *
     *  When, however, we use the doc_comment from inside PHP-CPP to store
     *  the classimpl, we store a null-character (to immediately terminate
     *  the string, in case PHP tries to read it) and after that the pointer
     *  and we leave the doc_comment_len at 0.
     */
    while (entry->parent && (entry->info.user.doc_comment == nullptr || ZSTR_LEN(entry->info.user.doc_comment) > 0))
    {
        // we did not create this class entry, but luckily we have a parent
        entry = entry->parent;
    }

    // retrieve the comment (it has a pointer hidden in it to the ClassBase object)
    const char *comment = ZSTR_VAL(entry->info.user.doc_comment);

    // the first byte of the comment is an empty string (null character), but
    // the next bytes contain a pointer to the ClassBase class
    return *((ClassImpl **)(comment + 1));
}

/**
 *  Extended zend_internal_function structure that we use to store an
 *  instance of the ClassBase object. We need this for static method calls
 */
struct CallData
{
    // the internal function is the first member, so
    // that it is possible to cast an instance of this
    // struct to a zend_internal_function
    zend_internal_function func;

    // and a pointer to the ClassImpl object
    ClassImpl *self;
};

/**
 *  Handler function that runs the __call function
 *  @param  ...     All normal parameters for function calls
 */
void ClassImpl::callMethod(INTERNAL_FUNCTION_PARAMETERS)
{
    // retrieve the originally called (and by us allocated) function object
    auto *data = (CallData *)execute_data->func;
    zend_internal_function *func = &data->func;

    // retrieve the function name
    const char *name = ZSTR_VAL(func->function_name);
    ClassBase *meta = data->self->_base;

    // the data structure was allocated by ourselves in the getMethod or
    // getStaticMethod functions, we no longer need it when the function falls
    // out of scope
    DelayedFree df(data);

    // the function could throw an exception
    try
    {
        // wrap the return value
        Value result(return_value, true);

        // construct parameters
        ParametersImpl params(getThis(), ZEND_NUM_ARGS());

        // retrieve the base object
        Base *base = params.object();

        // is this a static, or a non-static call?
        if (base) result = meta->callCall(base, name, params);
        else result = meta->callCallStatic(name, params);
    }
    catch (const NotImplemented &exception)
    {
        // because of the two-step nature, we are going to report the error ourselves
        zend_error(E_ERROR, "Undefined method %s", name);
    }
    catch (Exception &exception)
    {
        // process the exception
        process(exception);
    }
}

/**
 *  Handler function that runs the __invoke function
 *  @param  ...     All normal parameters for function calls
 */
void ClassImpl::callInvoke(INTERNAL_FUNCTION_PARAMETERS)
{
    // retrieve the originally called (and by us allocated) function object
    auto *data = (CallData *)execute_data->func;

    // get self reference
    ClassBase *meta = data->self->_base;

    // the data structure was allocated by ourselves in the getMethod or
    // getStaticMethod functions, we no longer need it when the function falls
    // out of scope
    DelayedFree df(data);

    // the function could throw an exception
    try
    {
        // wrap the return value
        Value result(return_value, true);

        // construct parameters
        ParametersImpl params(getThis(), ZEND_NUM_ARGS());

        // retrieve the base object
        Base *base = params.object();

        // call the actual __invoke method on the base object
        result = meta->callInvoke(base, params);
    }
    catch (const NotImplemented &exception)
    {
        // because of the two-step nature, we are going to report the error ourselves
        zend_error(E_ERROR, "Function name must be a string");
    }
    catch (Exception &exception)
    {
        // process the exception
        process(exception);
    }
}

/**
 *  Method that returns the function definition of the __call function
 *
 *  @param  object      Pointer to the object from which we want to retrieve the member function
 *  @param  method      The method that we want information about
 *  @param  key         ???
 *  @return zend_function
 */
zend_function *ClassImpl::getMethod(zend_object **object, zend_string *method, const zval *key)
{
    // something strange about the Zend engine (once more). The structure with
    // object-handlers has a get_method and call_method member. When a function is
    // called, the get_method function is called first, to retrieve information
    // about the method (like the handler that should be called to execute it),
    // after that, this returned handler is also called. The call_method property
    // of the object_handlers structure however, never gets called. Typical.

    // first we'll check if the default handler does not have an implementation,
    // in that case the method is probably already implemented as a regular method
    auto *defaultFunction = std_object_handlers.get_method(object, method, key);

    // did the default implementation do anything?
    if (defaultFunction) return defaultFunction;

    // retrieve the class entry linked to this object
    auto *entry = (*object)->ce;

    // this is peculiar behavior of the zend engine, we first are going to dynamically
    // allocate memory holding all the properties of the __call method (we initially
    // had an implementation here that used a static variable, and that worked too,
    // but we'll follow thread safe implementation of the Zend engine here, although
    // it is strange to allocate and free memory in one and the same method call (free()
    // call happens in call_method())
    auto *data = (CallData *)emalloc(sizeof(CallData));
    auto *function = &data->func;

    // we're going to set all properties
    function->type = ZEND_INTERNAL_FUNCTION;
    function->module = nullptr;
    function->handler = &ClassImpl::callMethod;
    function->arg_info = nullptr;
    function->num_args = 0;
    function->required_num_args = 0;
    function->scope = entry;
    function->fn_flags = ZEND_ACC_CALL_VIA_HANDLER;
    function->function_name = method;

    // store pointer to ourselves
    data->self = self(entry);

    // done (cast to zend_function* is allowed, because a zend_function is a union
    // that has one member being a zend_internal_function)
    return (zend_function *)data;
}

/**
 *  Method that is called right before a static method call is attempted
 *
 *  @param  entry       The class entry to find the static function in
 *  @param  method      The method to get information about
 *  @param  key         ???
 *  @return zend_function
 */
zend_function *ClassImpl::getStaticMethod(zend_class_entry *entry, zend_string *method)
{
    // first we'll check if the default handler does not have an implementation,
    // in that case the method is probably already implemented as a regular method
    auto *defaultFunction = zend_std_get_static_method(entry, method, nullptr);

    // did the default implementation do anything?
    if (defaultFunction) return defaultFunction;

    // just like we did in getMethod() (see comment there) we are going to dynamically
    // allocate data holding information about the function
    auto *data = (CallData *)emalloc(sizeof(CallData));
    auto *function = &data->func;

    // we're going to set all properties
    function->type = ZEND_INTERNAL_FUNCTION;
    function->module = nullptr;
    function->handler = ClassImpl::callMethod;
    function->arg_info = nullptr;
    function->num_args = 0;
    function->required_num_args = 0;
    function->scope = nullptr;
    function->fn_flags = ZEND_ACC_CALL_VIA_HANDLER;
    function->function_name = method;

    // store pointer to ourselves
    data->self = self(entry);

    // done (cast to zend_function* is allowed, because a zend_function is a union
    // that has one member being a zend_internal_function)
    return (zend_function *)data;
}

/**
 *  Method that returns the closure -- this is the __invoke handler!
 *  @param  object
 *  @param  entry_ptr
 *  @param  func
 *  @param  object_ptr
 *  @return int
 */
int ClassImpl::getClosure(zval *object, zend_class_entry **entry_ptr, zend_function **func, zend_object **object_ptr)
{
    // it is really unbelievable how the Zend engine manages to implement every feature
    // in a complete different manner. You would expect the __invoke() and the
    // __call() functions not to be very different from each other. However, they
    // both have a completely different API. This getClosure method is supposed
    // to fill the function parameter with all information about the invoke()
    // method that is going to get called

    // just like we did for getMethod(), we're going to dynamically allocate memory
    // with all information about the function
    auto *data = (CallData *)emalloc(sizeof(CallData));
    auto *function = &data->func;

    // we're going to set all properties
    function->type = ZEND_INTERNAL_FUNCTION;
    function->module = nullptr;
    function->handler = &ClassImpl::callInvoke;
    function->arg_info = nullptr;
    function->num_args = 0;
    function->required_num_args = 0;
    function->scope = *entry_ptr;
    function->fn_flags = ZEND_ACC_CALL_VIA_HANDLER;
    function->function_name = nullptr;

    // store pointer to ourselves (note that the entry_ptr is useless
    // inside this function as it is always uninitialized for some reason)
    data->self = self(Z_OBJCE_P(object));

    // assign this dynamically allocated variable to the func parameter
    // the cast is ok, because zend_internal_function is a member of the
    // zend_function union
    *func = (zend_function *)data;

    // the object_ptr should be filled with the object on which the method is
    // called (otherwise the Zend engine tries to call the method statically)
    *object_ptr = Z_OBJ_P(object);

    // done
    return SUCCESS;
};

/**
 *  Retrieve pointer to our own object handlers
 *  @return zend_object_handlers
 */
zend_object_handlers *ClassImpl::objectHandlers()
{
    // already initialized?
    if (_initialized) return &_handlers;

    // initialize the handlers
    memcpy(&_handlers, &std_object_handlers, sizeof(zend_object_handlers));

    // install custom clone function
    if (!_base->clonable()) _handlers.clone_obj = nullptr;
    else _handlers.clone_obj = &ClassImpl::cloneObject;

    // functions for the Countable interface
    _handlers.count_elements = &ClassImpl::countElements;

    // functions for the ArrayAccess interface
    _handlers.write_dimension = &ClassImpl::writeDimension;
    _handlers.read_dimension = &ClassImpl::readDimension;
    _handlers.has_dimension = &ClassImpl::hasDimension;
    _handlers.unset_dimension = &ClassImpl::unsetDimension;

    // functions for the magic properties handlers (__get, __set, __isset and __unset)
    _handlers.write_property = &ClassImpl::writeProperty;
    _handlers.read_property = &ClassImpl::readProperty;
    _handlers.has_property = &ClassImpl::hasProperty;
    _handlers.unset_property = &ClassImpl::unsetProperty;

    // when a method is called (__call and __invoke)
    _handlers.get_method = &ClassImpl::getMethod;
    _handlers.get_closure = &ClassImpl::getClosure;

    // register destructor and deallocator
    _handlers.dtor_obj = &ClassImpl::destructObject;
    _handlers.free_obj = &ClassImpl::freeObject;

    // handler to cast to a different type
    _handlers.cast_object = &ClassImpl::cast;

    // method to compare two objects
    _handlers.compare_objects = &ClassImpl::compare;

    // set the offset between our class implementation and
    // the zend_object member in the allocated structure
    _handlers.offset = ObjectImpl::offset();

    // remember that object is now initialized
    _initialized = true;

    // done
    return &_handlers;
}

/**
 *  Alternative way to retrieve object handlers, given a class entry
 *  @param  entry
 *  @return zend_object_handlers
 */
zend_object_handlers *ClassImpl::objectHandlers(zend_class_entry *entry)
{
    return self(entry)->objectHandlers();
}

/**
 *  Function to compare two objects
 *  @param  val1
 *  @param  val2
 *  @return int
 */
int ClassImpl::compare(zval *val1, zval *val2)
{
    // prevent exceptions
    try
    {
        // retrieve the class entry linked to this object
        auto *entry = Z_OBJCE_P(val1);

        // other object must be of the same type
        if (entry != Z_OBJCE_P(val2)) throw NotImplemented();

        // we need the C++ class meta-information object
        ClassBase *meta = self(entry)->_base;

        // get the base objects
        Base *object1 = ObjectImpl::find(val1)->object();
        Base *object2 = ObjectImpl::find(val2)->object();

        // run the compare method
        return meta->callCompare(object1, object2);
    }
    catch (const NotImplemented &exception)
    {
        // it was not implemented, do we have a default?
        if (!std_object_handlers.compare_objects) return 1;

        // call default
        return std_object_handlers.compare_objects(val1, val2);
    }
    catch (Exception &exception)
    {
        // a Php::Exception was thrown by the extension __compare function,
        // pass this on to user space
        process(exception);

        // what shall we return here...
        return 1;
    }
}

/**
 *  Function to cast the object to a different type
 *  @param  val
 *  @param  retval
 *  @param  type
 *  @return int
 */
int ClassImpl::cast(zval *val, zval *retval, int type)
{
    // get the base c++ object
    Base *object = ObjectImpl::find(val)->object();

    // retrieve the class entry linked to this object
    auto *entry = Z_OBJCE_P(val);

    // we need the C++ class meta-information object
    ClassBase *meta = self(entry)->_base;

    // when the magic function it not implemented, an exception will be thrown,
    // and the extension may throw a Php::Exception
    try
    {
        // the result value
        Value result;

        // check type
        switch ((Type)type) {
            case Type::Numeric:     result = meta->callToInteger(object);   break;
            case Type::Float:       result = meta->callToFloat(object);     break;
            case Type::Bool:        result = meta->callToBool(object);      break;
            case Type::String:      result = meta->callToString(object);    break;
            default:                throw NotImplemented();                 break;
        }

        // @todo do we turn into endless conversion if the __toString object returns 'this' ??
        // (and if it does: who cares? If the extension programmer is stupid, why do we have to suffer?)

        // overwrite the result
        ZVAL_DUP(retval, result._val);

        // done
        return SUCCESS;
    }
    catch (const NotImplemented &exception)
    {
        // is there a default?
        if (!std_object_handlers.cast_object) return FAILURE;

        // call default
        return std_object_handlers.cast_object(val, retval, type);
    }
    catch (Exception &exception)
    {
        // pass on the exception to php userspace
        process(exception);

        // done
        return FAILURE;
    }
}

/**
 *  Function that is called to create space for a cloned object
 *
 *  @param  val             The object to be cloned
 *  @return zend_object     The object to be created
 */
zend_object *ClassImpl::cloneObject(zval *val)
{
    // retrieve the class entry linked to this object
    auto *entry = Z_OBJCE_P(val);

    // we need the C++ class meta-information object
    ClassImpl *impl = self(entry);
    ClassBase *meta = impl->_base;

    // retrieve the old object, which we are going to copy
    ObjectImpl *old_object = ObjectImpl::find(val);

    // create a new base c++ object
    auto *cpp = meta->clone(old_object->object());

    // report error on failure (this does not occur because the cloneObject()
    // method is only installed as handler when we have seen that there is indeed
    // a copy constructor). Because this function is directly called from the
    // Zend engine, we can call zend_error() (which does a longjmp()) to throw
    // an exception back to the Zend engine)
    if (!cpp) zend_error(E_ERROR, "Unable to clone %s", entry->name);

    // store the object
    auto *new_object = new ObjectImpl(entry, cpp, impl->objectHandlers(), 1);

    // clone the members (this will also call the __clone() function if the user
    // had registered that as a visible method)
    zend_objects_clone_members(new_object->php(), old_object->php());

    // was a custom clone method installed? If not we call the magic c++ __clone method
    if (!entry->clone) meta->callClone(cpp);

    // done
    return new_object->php();
}

/**
 *  Function that is used to count the number of elements in the object
 *
 *  If the user has implemented the Countable interface, this method will
 *  call the count() method
 *
 *  @param  val
 *  @param  count
 *  @return int
 */
int ClassImpl::countElements(zval *object, zend_long *count)
{
    // does it implement the countable interface?
    Countable *countable = dynamic_cast<Countable*>(ObjectImpl::find(object)->object());

    // if it does not implement the Countable interface, we rely on the default implementation
    if (countable)
    {
        // the user function may throw an exception that needs to be processed
        try
        {
            // call the count function
            *count = countable->count();

            // done
            return SUCCESS;
        }
        catch (Exception &exception)
        {
            // process the exception
            process(exception);

            // unreachable
            return FAILURE;
        }
    }
    else
    {
        // Countable interface was not implemented, check if there is a default
        if (!std_object_handlers.count_elements) return FAILURE;

        // call default
        return std_object_handlers.count_elements(object, count);
    }
}

/**
 *  Function that is called when the object is used as an array in PHP
 *
 *  This is the [] operator in PHP, and mapped to the offsetGet() method
 *  of the ArrayAccess interface
 *
 *  @param  object          The object on which it is called
 *  @param  offset          The name of the property
 *  @param  type            The type of the variable???
 *  @param  rv              Pointer to where to store the data
 *  @return zval
 */
zval *ClassImpl::readDimension(zval *object, zval *offset, int type, zval *rv)
{
    // what to do with the type?
    //
    // the type parameter tells us whether the dimension was read in READ
    // mode, WRITE mode, READWRITE mode or UNSET mode.
    //
    // In 99 out of 100 situations, it is called in regular READ mode (value 0),
    // only when it is called from a PHP script that has statements like
    // $x =& $object["x"], $object["x"]["y"] = "something" or unset($object["x"]["y"]),
    // the type parameter is set to a different value.
    //
    // But we must ask ourselves the question what we should be doing with such
    // cases. Internally, the object most likely has a full native implementation,
    // and the property that is returned is just a string or integer or some
    // other value, that is temporary WRAPPED into a zval to make it accessible
    // from PHP. If someone wants to get a reference to such an internal variable,
    // that is in most cases simply impossible.


    // does it implement the arrayaccess interface?
    ArrayAccess *arrayaccess = dynamic_cast<ArrayAccess*>(ObjectImpl::find(object)->object());

    // if it does not implement the ArrayAccess interface, we rely on the default implementation
    if (arrayaccess)
    {
        // the C++ code may throw an exception
        try
        {
            // ArrayAccess is implemented, call function
            return toZval(arrayaccess->offsetGet(offset), type, rv);
        }
        catch (Exception &exception)
        {
            // process the exception (send it to user space)
            process(exception);

            // unreachable
            return Value(nullptr).detach(false);
        }
    }
    else
    {
        // ArrayAccess not implemented, check if there is a default handler
        if (!std_object_handlers.read_dimension) return nullptr;

        // call default
        return std_object_handlers.read_dimension(object, offset, type, rv);
    }
}

/**
 *  Function that is called when the object is used as an array in PHP
 *
 *  This is the [] operator in PHP, and mapped to the offsetSet() method
 *  of the ArrayAccess interface
 *
 *  @param  object          The object on which it is called
 *  @param  offset          The name of the property
 *  @param  value           The new value
 *  @return zval
 */
void ClassImpl::writeDimension(zval *object, zval *offset, zval *value)
{
    // does it implement the arrayaccess interface?
    ArrayAccess *arrayaccess = dynamic_cast<ArrayAccess*>(ObjectImpl::find(object)->object());

    // if it does not implement the ArrayAccess interface, we rely on the default implementation
    if (arrayaccess)
    {
        // method may throw an exception
        try
        {
            // set the value
            arrayaccess->offsetSet(offset, value);
        }
        catch (Exception &exception)
        {
            // process the exception (send it to user space
            process(exception);
        }
    }
    else
    {
        // ArrayAccess not interface, check if there is a default handler
        if (!std_object_handlers.write_dimension) return;

        // call the default
        std_object_handlers.write_dimension(object, offset, value);
    }
}

/**
 *  Function that is called when the object is used as an array in PHP
 *
 *  This is the [] operator in PHP, and mapped to the offsetExists() method
 *  of the ArrayAccess interface
 *
 *  @param  object          The object on which it is called
 *  @param  member          The member to check
 *  @param  check_empty     Was this an isset() call, or an empty() call?
 *  @return bool
 */
int ClassImpl::hasDimension(zval *object, zval *member, int check_empty)
{
    // does it implement the arrayaccess interface?
    ArrayAccess *arrayaccess = dynamic_cast<ArrayAccess*>(ObjectImpl::find(object)->object());

    // if it does not implement the ArrayAccess interface, we rely on the default implementation
    if (arrayaccess)
    {
        // user implemented callbacks could throw an exception
        try
        {
            // check if the member exists
            if (!arrayaccess->offsetExists(member)) return false;

            // we know for certain that the offset exists, but should we check
            // more, like whether the value is empty or not?
            if (!check_empty) return true;

            // the user wants to know if the property is empty
            return empty(arrayaccess->offsetGet(member));
        }
        catch (Exception &exception)
        {
            // process the exception (send it to user space)
            process(exception);

            // unreachable
            return false;
        }
    }
    else
    {
        // ArrayAccess interface is not implemented, check if there is a default handler
        if (!std_object_handlers.has_dimension) return 0;

        // call default
        return std_object_handlers.has_dimension(object, member, check_empty);
    }
}

/**
 *  Function that is called when the object is used as an array in PHP
 *
 *  This is the [] operator in PHP, and mapped to the offsetUnset() method
 *  of the ArrayAccess interface
 *
 *  @param  object          The object on which it is called
 *  @param  member          The member to remove
 */
void ClassImpl::unsetDimension(zval *object, zval *member)
{
    // does it implement the arrayaccess interface?
    ArrayAccess *arrayaccess = dynamic_cast<ArrayAccess*>(ObjectImpl::find(object)->object());

    // if it does not implement the ArrayAccess interface, we rely on the default implementation
    if (arrayaccess)
    {
        // user implemented code could throw an exception
        try
        {
            // remove the member
            arrayaccess->offsetUnset(member);
        }
        catch (Exception &exception)
        {
            // process the exception (send it to user space)
            process(exception);
        }
    }
    else
    {
        // ArrayAccess is not implemented, is a default handler available?
        if (!std_object_handlers.unset_dimension) return;

        // call the default
        std_object_handlers.unset_dimension(object, member);
    }
}

/**
 *  Helper method to turn a property into a zval
 *
 *  @param  value   The value to convert to a zval
 *  @param  type    The type of operation (read or write)
 *  @param  rv      Pointer to where to store the data
 *  @return The result (same as the ptr input)
 */
zval *ClassImpl::toZval(Value &&value, int type, zval *rv)
{
    // the result zval that needs to be copied over
    Zval result;

    /**
     *  Because we do not want the value object to destruct the zval when
     *  it falls out of scope, we detach the zval from it, if this is a regular
     *  read operation we can do this right away.
     *
     *  For write operations we need to check the refcount. If the refcount is
     *  only 1 (meaning the value object has the only reference) we cannot return
     *  a reference because there _is_ nothing to reference (the value will destruct)
     */
    if (type == 0 || value.refcount() <= 1)
    {
        // first retrieve the value so we can copy it
        result = value.detach(true);
    }
    // this is an editable zval, return a reference to it
    else
    {
        // we're dealing with an editable zval, retrieve a reference variable
        result = Value(value.detach(false), true).detach(true);
    }

    // now copy the value over to the pointer
    ZVAL_COPY_VALUE(rv, result);

    // return the pointer to the value
    return rv;
}

/**
 *  Function that is called when a property is read
 *
 *  @param  object          The object on which it is called
 *  @param  offset          The name of the property
 *  @param  type            The type of the variable???
 *  @param  cache_slot      The cache slot used
 *  @param  rv              Pointer to where to store the data
 *  @return val
 */
zval *ClassImpl::readProperty(zval *object, zval *name, int type, void **cache_slot, zval *rv)
{
    // what to do with the type?
    //
    // the type parameter tells us whether the property was read in READ
    // mode, WRITE mode, READWRITE mode or UNSET mode.
    //
    // In 99 out of 100 situations, it is called in regular READ mode (value 0),
    // only when it is called from a PHP script that has statements like
    // $x =& $object->x, $object->x->y = "something" or unset($object->x->y)
    // the type parameter is set to a different value.
    //
    // But we must ask ourselves the question what we should be doing with such
    // cases. Internally, the object most likely has a full native implementation,
    // and the property that is returned is just a string or integer or some
    // other value, that is temporary WRAPPED into a zval to make it accessible
    // from PHP. If someone wants to get a reference to such an internal variable,
    // that is in most cases simply impossible.

    // retrieve the object and class
    Base *base = ObjectImpl::find(object)->object();

    // retrieve the class entry linked to this object
    auto *entry = Z_OBJCE_P(object);

    // we need the C++ class meta-information object
    ClassImpl *impl = self(entry);
    ClassBase *meta = impl->_base;

    // the default implementation throws an exception, so by catching
    // the exception we know if the object was implemented by the user or not
    try
    {
        // convert name to a Value object
        Value key(name);

        // is it a property with a callback?
        auto iter = impl->_properties.find(key);

        // was it found?
        if (iter == impl->_properties.end())
        {
            // retrieve value from the __get method
            return toZval(meta->callGet(base, key), type, rv);
        }
        else
        {
            // get the value
            return toZval(iter->second->get(base), type, rv);
        }
    }
    catch (const NotImplemented &exception)
    {
        // __get() function was not overridden by the user
        if (!std_object_handlers.read_property) return nullptr;

        // call default
        return std_object_handlers.read_property(object, name, type, cache_slot, rv);
    }
    catch (Exception &exception)
    {
        // user threw an exception in its magic method
        // implementation, send it to user space
        process(exception);

        // unreachable
        return Value(nullptr).detach(false);
    }
}

/**
 *  Function that is called when a property is set / updated
 *
 *  This is the handler for the __set() function, and is called when a property
 *  is updated.
 *
 *  @param  object          The object on which it is called
 *  @param  name            The name of the property
 *  @param  value           The new value
 *  @param  cache_slot      The cache slot used
 *  @return zval
 */
void ClassImpl::writeProperty(zval *object, zval *name, zval *value, void **cache_slot)
{
    // retrieve the object and class
    Base *base = ObjectImpl::find(object)->object();

    // retrieve the class entry linked to this object
    auto *entry = Z_OBJCE_P(object);

    // we need the C++ class meta-information object
    ClassImpl *impl = self(entry);
    ClassBase *meta = impl->_base;

    // the default implementation throws an exception, if we catch that
    // we know for sure that the user has not overridden the __set method
    try
    {
        // wrap the name
        Value key(name);

        // check if the property has a callback
        auto iter = impl->_properties.find(key);

        // is it set?
        if (iter == impl->_properties.end())
        {
            // use the __set method
            meta->callSet(base, key, value);
        }
        else
        {
            // check if it could be set
            if (iter->second->set(base, value)) return;

            // read-only property
            zend_error(E_ERROR, "Unable to write to read-only property %s", (const char *)key);
        }
    }
    catch (const NotImplemented &exception)
    {
        // __set() function was not overridden by user, check if there is a default
        if (!std_object_handlers.write_property) return;

        // call the default
        std_object_handlers.write_property(object, name, value, cache_slot);
    }
    catch (Exception &exception)
    {
        // user threw an exception in its magic method
        // implementation, send it to user space
        process(exception);
    }
}

/**
 *  Function that is called to check whether a certain property is set
 *  for an object
 *
 *  This is the handler for the __isset() function, and is called when a PHP
 *  script checks if a certain property is set.
 *
 *  The has_set_exists parameter can have the following values:
 *
 *      0 (has) whether property exists and is not NULL
 *      1 (set) whether property exists and is true
 *      2 (exists) whether property exists
 *
 *  @param  object          The object on which it is called
 *  @param  name            The name of the property to check
 *  @param  has_set_exists  See above
 *  @param  cache_slot      The cache slot used
 *  @return bool
 */
int ClassImpl::hasProperty(zval *object, zval *name, int has_set_exists, void **cache_slot)
{
    // the default implementation throws an exception, if we catch that
    // we know for sure that the user has not overridden the __isset method
    try
    {
        // get the cpp object
        Base *base = ObjectImpl::find(object)->object();

        // retrieve the class entry linked to this object
        auto *entry = Z_OBJCE_P(object);

        // we need the C++ class meta-information object
        ClassImpl *impl = self(entry);
        ClassBase *meta = impl->_base;

        // convert the name to a Value object
        Value key(name);

        // check if this is a callback property
        if (impl->_properties.find(key) != impl->_properties.end()) return true;

        // call the C++ object
        if (!meta->callIsset(base, key)) return false;

        // property exists, but what does the user want to know
        if (has_set_exists == 2) return true;

        // we have to retrieve the property
        Value value = meta->callGet(base, key);

        // should we check on NULL?
        switch (has_set_exists) {
        case 0:     return value.type() != Type::Null;
        default:    return value.boolValue();
        }
    }
    catch (const NotImplemented &exception)
    {
        // __isset was not implemented, do we have a default?
        if (!std_object_handlers.has_property) return 0;

        // call default
        return std_object_handlers.has_property(object, name, has_set_exists, cache_slot);
    }
    catch (Exception &exception)
    {
        // user threw an exception in its magic method
        // implementation, send it to user space
        process(exception);

        // unreachable
        return false;
    }
}

/**
 *  Function that is called when a property is removed from the project
 *
 *  This is the handler for the __unset() method
 *
 *  @param  object          The object on which it is called
 *  @param  member          The member to remove
 *  @param  cache_slot      The cache slot used
 */
void ClassImpl::unsetProperty(zval *object, zval *member, void **cache_slot)
{
    // the default implementation throws an exception, if we catch that
    // we know for sure that the user has not overridden the __unset method
    try
    {
        // retrieve the class entry linked to this object
        auto *entry = Z_OBJCE_P(object);

        // we need the C++ class meta-information object
        ClassImpl *impl = self(entry);

        // property name
        Value name(member);

        // is this a callback property?
        auto iter = impl->_properties.find(name);

        // if the property does not exist, we forward to the __unset
        if (iter == impl->_properties.end()) impl->_base->callUnset(ObjectImpl::find(object)->object(), member);

        // callback properties cannot be unset
        zend_error(E_ERROR, "Property %s can not be unset", (const char *)name);
    }
    catch (const NotImplemented &exception)
    {
        // __unset was not implemented, do we have a default?
        if (!std_object_handlers.unset_property) return;

        // call the default
        std_object_handlers.unset_property(object, member, cache_slot);
    }
    catch (Exception &exception)
    {
        // user threw an exception in its magic method
        // implementation, send it to user space
        process(exception);
    }
}

/**
 *  Function that is called when an object is about to be destructed
 *  This will call the magic __destruct method
 *  @param  object
 */
void ClassImpl::destructObject(zend_object *object)
{
    // find object
    ObjectImpl *obj = ObjectImpl::find(object);

    // get meta info
    ClassImpl *impl = self(object->ce);

    // prevent exceptions
    try
    {
        // call the destruct function
        if (obj->object()) impl->_base->callDestruct(obj->object());
    }
    catch (const NotImplemented &exception)
    {
        // fallback on the default destructor call
        zend_objects_destroy_object(object);
    }
    catch (Exception &exception)
    {
        // a regular Php::Exception was thrown by the extension, pass it on
        // to PHP user space
        process(exception);
    }
}

/**
 *  Function that is called to clean up space that is occupied by the object
 *  @param  object      The object to be deallocated
 */
void ClassImpl::freeObject(zend_object *object)
{
    // allocate memory for the object
    ObjectImpl *obj = ObjectImpl::find(object);

    // no longer need it
    obj->destruct();
}

/**
 *  Function that is called when an instance of the class needs to be created.
 *  This function will create the C++ class, and the PHP object
 *  @param  entry                   Pointer to the class information
 *  @return zend_object_value       The newly created object
 */
zend_object *ClassImpl::createObject(zend_class_entry *entry)
{
    // we need the C++ class meta-information object
    ClassImpl *impl = self(entry);

    // create a new base C++ object
    auto *cpp = impl->_base->construct();

    // report error on failure, because this function is called directly from the
    // Zend engine, we can call zend_error() here (which does a longjmp() back to
    // the Zend engine)
    if (!cpp) zend_error(E_ERROR, "Unable to instantiate %s", entry->name);

    // create the object in the zend engine
    auto *object = new ObjectImpl(entry, cpp, impl->objectHandlers(), 1);

    // return the php object stored in the implementation
    return object->php();
}

/**
 *  Function to create a new iterator to iterate over an object
 *  @param  entry                   The class entry
 *  @param  object                  The object to iterate over
 *  @param  by_ref                  ?????
 *  @return zend_object_iterator*   Pointer to the iterator
 */
zend_object_iterator *ClassImpl::getIterator(zend_class_entry *entry, zval *object, int by_ref)
{
    // by-ref is not possible (copied from SPL), this function is called directly
    // from the Zend engine, so we can use zend_error() to longjmp() back to the
    // Zend engine)
    if (by_ref) zend_error(E_ERROR, "Foreach by ref is not possible");

    // retrieve the traversable object
    Traversable *traversable = dynamic_cast<Traversable*>(ObjectImpl::find(object)->object());
    
    // use might throw an exception in the getIterator() function
    try
    {
        // get userspace iterator
        auto *userspace = traversable->getIterator();

        // we are going to allocate an extended iterator (because php nowadays destructs
        // the iteraters itself, we can no longer let c++ allocate the buffer + object
        // directly, so we first allocate the buffer, which is going to be cleaned up by php)
        auto *buffer = emalloc(sizeof(IteratorImpl));
    
        // and then we use placement-new to allocate the implementation
        auto *wrapper = new(buffer)IteratorImpl(object, userspace);
        
        // done
        return wrapper->implementation();
    }
    catch (Exception &exception)
    {
        // user threw an exception in its method, send it to user space
        process(exception);

        // unreachable
        return nullptr;
    }
}

/**
 *  Method that is called to serialize an object
 *  @param  object      The object to be serialized
 *  @param  buffer      Buffer in which to store the data
 *  @param  buf_len     Size of the bufffer
 *  @param  data        ??
 *  @return int
 */
int ClassImpl::serialize(zval *object, unsigned char **buffer, size_t *buf_len, zend_serialize_data *data)
{
    // get the serializable object
    Serializable *serializable = dynamic_cast<Serializable*>(ObjectImpl::find(object)->object());

    // user may throw an exception in the serialize() function
    try
    {
        // call the serialize method on the object
        auto value = serializable->serialize();

        // allocate the buffer, and copy the data into it (the zend engine will
        // (hopefully) clean up the data for us - the default serialize method does
        // it like this too)
        *buffer = (unsigned char*)estrndup(value.c_str(), value.size());
        *buf_len = value.size();
    }
    catch (Exception &exception)
    {
        // user threw an exception in its method
        // implementation, send it to user space
        process(exception);

        // unreachable
        return FAILURE;
    }

    // done
    return SUCCESS;
}

/**
 *  Method that is called to unserialize an object
 *  @param  object      The object to be unserialized
 *  @param  entry       The class entry to which is belongs
 *  @param  buffer      Buffer holding the unserialized data
 *  @param  data        All the unserialize data
 *  @return int
 */
int ClassImpl::unserialize(zval *object, zend_class_entry *entry, const unsigned char *buffer, size_t buf_len, zend_unserialize_data *data)
{
    // create the PHP object
    object_init_ex(object, entry);

    // turn this into a serializale
    Serializable *serializable = dynamic_cast<Serializable*>(ObjectImpl::find(object)->object());

    // user may throw an exception in the serialize() function
    try
    {
        // call the unserialize method on it
        serializable->unserialize((const char *)buffer, buf_len);
    }
    catch (Exception &exception)
    {
        // user threw an exception in its method
        // implementation, send it to user space
        //process(exception);
        php_error_docref(NULL, E_NOTICE, "Error while unserializing");

        // unreachable
        return FAILURE;
    }

    // done
    return SUCCESS;
}

/**
 *  Retrieve an array of zend_function_entry objects that hold the
 *  properties for each method. This method is called at extension
 *  startup time to register all methods.
 *
 *  @param  classname       The class name
 *  @return zend_function_entry[]
 */
const struct _zend_function_entry *ClassImpl::entries()
{
    // already initialized?
    if (_entries) return _entries;

    // allocate memory for the functions
    _entries = new zend_function_entry[_methods.size() + 1];

    // keep iterator counter
    int i = 0;

    // loop through the functions
    for (auto &method : _methods)
    {
        // retrieve entry
        zend_function_entry *entry = &_entries[i++];

        // let the function fill the entry
        method->initialize(entry, _name);
    }

    // last entry should be set to all zeros
    zend_function_entry *last = &_entries[i];

    // all should be set to zero
    memset(last, 0, sizeof(*last));

    // done
    return _entries;
}

/**
 *  Initialize the class, given its name
 *
 *  The module functions are registered on module startup, but classes are
 *  initialized afterwards. The Zend engine is a strange thing. Nevertheless,
 *  this means that this method is called after the module is already available.
 *  This function will inform the Zend engine about the existence of the
 *  class.
 *
 *  @param  base        the c++ class object created in the extension
 *  @param  prefix      namespace prefix
 *  @return zend_class_entry
 */
zend_class_entry *ClassImpl::initialize(ClassBase *base, const std::string &prefix)
{
    // store base pointer
    _base = base;

    // the class entry
    zend_class_entry entry;

    // update the name
    if (prefix.size() > 0) _name = prefix + "\\" + _name;

    // initialize the class entry
    INIT_CLASS_ENTRY_EX(entry, _name.c_str(), _name.size(), entries());

    // we need a special constructor
    entry.create_object = &ClassImpl::createObject;

    // register function that is called for static method calls
    entry.get_static_method = &ClassImpl::getStaticMethod;

    // for traversable classes we install a special method to get the iterator
    if (_base->traversable()) 
    {
        // install iterator functions
        entry.get_iterator = &ClassImpl::getIterator;
<<<<<<< HEAD
#if PHP_VERSION_ID < 70300
        entry.iterator_funcs.funcs = IteratorImpl::functions();
=======

        // prior to 7.3, the iterator functions were statically allocated.
#if PHP_VERSION_ID < 70300
        entry.iterator_funcs.funcs = IteratorImpl::functions();
#else
        // from 7.3 and up, we have to allocate it ourself
        entry.iterator_funcs_ptr = calloc(1, sizeof(zend_class_iterator_funcs));

        // and we finally include the pointer to the functions in the newly allocated structure
        entry.iterator_funcs_ptr->funcs = IteratorImp::functions();
>>>>>>> f359c800
#endif
    }

    // for serializable classes, we install callbacks for serializing and unserializing
    if (_base->serializable())
    {
        // add handlers to serialize and unserialize
        entry.serialize = &ClassImpl::serialize;
        entry.unserialize = &ClassImpl::unserialize;
    }

    // do we have a base class?
    if (_parent)
    {
        // check if the base class was already defined
        if (_parent->_entry)
        {
            // register the class
            _entry = zend_register_internal_class_ex(&entry, _parent->_entry);
        }
        else
        {
            // report an error - the extension programmer probably made an error
            std::cerr << "Derived class " << name() << " is initialized before base class " << _parent->name() << ": base class is ignored" << std::endl;

            // register the class, but without the base class
            _entry = zend_register_internal_class(&entry);
        }
    }
    else
    {
        // register the class
        _entry = zend_register_internal_class(&entry);
    }

    // register the classes
    for (auto &interface : _interfaces)
    {
        // register this interface
        if (interface->_entry) zend_class_implements(_entry, 1, interface->_entry);

        // otherwise report an error
        else std::cerr << "Derived class " << name() << " is initialized before base class " << interface->name() << ": interface is ignored" << std::endl;
    }

    // this pointer has to be copied to temporary pointer, as &this causes compiler error
    ClassImpl *impl = this;

    // allocate memory for the doc_comment (which we abuse for storing a pointer to ourselves)
    _self = zend_string_alloc(sizeof(this), 1);

    // make the string appear empty
    ZSTR_VAL(_self)[0] = '\0';
    ZSTR_LEN(_self) = 0;

    // copy over the 'this'-pointer after the null-character
    std::memcpy(ZSTR_VAL(_self) + 1, &impl, sizeof(impl));

    // install the doc_comment
    _entry->info.user.doc_comment = _self;

    // set access types flags for class
    _entry->ce_flags = (int)_type;

    // declare all member variables
    for (auto &member : _members) member->initialize(_entry);

    // done
    return _entry;
}

/**
 *  End namespace
 */
}
<|MERGE_RESOLUTION|>--- conflicted
+++ resolved
@@ -1354,21 +1354,13 @@
     {
         // install iterator functions
         entry.get_iterator = &ClassImpl::getIterator;
-<<<<<<< HEAD
-#if PHP_VERSION_ID < 70300
-        entry.iterator_funcs.funcs = IteratorImpl::functions();
-=======
 
         // prior to 7.3, the iterator functions were statically allocated.
 #if PHP_VERSION_ID < 70300
         entry.iterator_funcs.funcs = IteratorImpl::functions();
 #else
-        // from 7.3 and up, we have to allocate it ourself
-        entry.iterator_funcs_ptr = calloc(1, sizeof(zend_class_iterator_funcs));
-
-        // and we finally include the pointer to the functions in the newly allocated structure
-        entry.iterator_funcs_ptr->funcs = IteratorImp::functions();
->>>>>>> f359c800
+        // from 7.3 and up, we may have to allocate it ourself
+        //entry.iterator_funcs_ptr = calloc(1, sizeof(zend_class_iterator_funcs));
 #endif
     }
 
